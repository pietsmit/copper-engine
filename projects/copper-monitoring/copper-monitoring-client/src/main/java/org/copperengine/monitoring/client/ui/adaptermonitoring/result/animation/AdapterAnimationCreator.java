<<<<<<< HEAD
/*
 * Copyright 2002-2013 SCOOP Software GmbH
 *
 * Licensed under the Apache License, Version 2.0 (the "License");
 * you may not use this file except in compliance with the License.
 * You may obtain a copy of the License at
 *
 *      http://www.apache.org/licenses/LICENSE-2.0
 *
 * Unless required by applicable law or agreed to in writing, software
 * distributed under the License is distributed on an "AS IS" BASIS,
 * WITHOUT WARRANTIES OR CONDITIONS OF ANY KIND, either express or implied.
 * See the License for the specific language governing permissions and
 * limitations under the License.
 */
package org.copperengine.monitoring.client.ui.adaptermonitoring.result.animation;

import java.util.ArrayList;
import java.util.Arrays;
import java.util.Collections;
import java.util.Comparator;
import java.util.List;

import javafx.animation.Animation.Status;
import javafx.animation.KeyFrame;
import javafx.animation.KeyValue;
import javafx.animation.Timeline;
import javafx.beans.value.ChangeListener;
import javafx.beans.value.ObservableValue;
import javafx.collections.ObservableList;
import javafx.event.ActionEvent;
import javafx.event.EventHandler;
import javafx.geometry.Insets;
import javafx.geometry.Pos;
import javafx.scene.Node;
import javafx.scene.control.Label;
import javafx.scene.layout.HBox;
import javafx.scene.layout.Pane;
import javafx.scene.layout.VBox;
import javafx.scene.paint.Color;
import javafx.scene.shape.Line;
import javafx.scene.shape.Rectangle;
import javafx.scene.text.Font;
import javafx.scene.text.FontSmoothingType;
import javafx.scene.text.FontWeight;
import javafx.scene.text.Text;
import javafx.util.Duration;

import org.copperengine.monitoring.client.ui.adaptermonitoring.result.AdapterCallRowModel;
import org.copperengine.monitoring.client.ui.adaptermonitoring.result.AdapterLaunchRowModel;
import org.copperengine.monitoring.client.ui.adaptermonitoring.result.AdapterNotifyRowModel;

import com.google.common.base.Optional;

public class AdapterAnimationCreator {

    public long FADEDURATION = 300;
    public long MOVEDURATION = 1600;
    public long DEFAULT_TOTAL_ANNIMATION_TIME = FADEDURATION + MOVEDURATION + FADEDURATION;

    private long min;

    public long getMin() {
        return min;
    }

    public void setMin(long min) {
        this.min = min;
    }

    Pane animationPane;
    Timeline timeline;
    private ArrayList<AnimationPartBase> animations;

    public AdapterAnimationCreator(Pane animationPane, Timeline timeline) {
        super();
        this.animationPane = animationPane;
        this.timeline = timeline;
    }

    private Optional<AnimationPartBase> searchAnimationRunningAt(String id, long startTime, long endTime) {
        AnimationPartBase result = null;
        for (AnimationPartBase animation : animations) {
            if (animation.id.equals(id) && !(endTime < animation.startTime || startTime > animation.endTime)) {
                result = animation;
                break;
            }
        }
        return Optional.fromNullable(result);
    }

    private List<AnimationPartBase> searchAnimationWithType(Class<? extends AnimationPartBase> clazz, long startTime, long endTime) {
        List<AnimationPartBase> result = new ArrayList<AnimationPartBase>();
        for (AnimationPartBase animation : animations) {
            if (animation.getClass() == clazz && !(endTime < animation.startTime || startTime > animation.endTime)) {
                result.add(animation);
            }
        }
        return result;
    }

    private void addAdapterAnimation(String adapterName, long time) {
        Optional<AnimationPartBase> animationOpt = searchAnimationRunningAt(adapterName, time, time + DEFAULT_TOTAL_ANNIMATION_TIME);
        if (animationOpt.isPresent()) {
            animationOpt.get().endTime = time + DEFAULT_TOTAL_ANNIMATION_TIME;
        } else {
            Optional<Double> ypos = getFreeYslot(time, time + DEFAULT_TOTAL_ANNIMATION_TIME, AdapterAnimation.ADAPTER_HEIGHT + 20, false, Arrays.<Class<? extends AnimationPartBase>>asList(AdapterAnimation.class));
            if (ypos.isPresent()) {
                double xpos = animationPane.getWidth() / 2 - AdapterAnimation.ADAPTER_WIDTH / 2;

                animations.add(new AdapterAnimation(new AnimationPartParameter(time, time + DEFAULT_TOTAL_ANNIMATION_TIME, adapterName,
                        xpos,
                        ypos.get(),
                        xpos,
                        ypos.get())));
            }
        }
    }

    private Optional<Double> getFreeYslot(long starttime, long endtime, double slotHeight, boolean useEndPos, List<Class<? extends AnimationPartBase>> types) {
        final List<AnimationPartBase> foundAnimations = new ArrayList<AnimationPartBase>();
        for (Class<? extends AnimationPartBase> type : types) {
            foundAnimations.addAll(searchAnimationWithType(type, starttime, endtime));
        }
        for (int i = 0; i < 20; i++) {
            double ypos = 65 + (slotHeight) * i;
            boolean posInlist = false;
            for (AnimationPartBase animation : foundAnimations) {
                if (useEndPos) {
                    if (Math.abs(animation.endy - ypos) < 0.0001) {
                        posInlist = true;
                    }
                } else {
                    if (Math.abs(animation.starty - ypos) < 0.0001) {
                        posInlist = true;
                    }
                }
            }
            if (!posInlist) {
                return Optional.of(ypos);
            }
        }
        return Optional.absent();
    }

    private void addNotifyEventAnimation(long time, String id, String adapterId) {
        Optional<Double> ypos = getFreeYslot(time, time + DEFAULT_TOTAL_ANNIMATION_TIME, 60, true, Arrays.<Class<? extends AnimationPartBase>>asList(NotifyAnimation.class, LaunchAnimation.class));
        if (ypos.isPresent()) {
            Optional<AnimationPartBase> adapterAnimation = searchAnimationRunningAt(adapterId, time, time + DEFAULT_TOTAL_ANNIMATION_TIME);
            if (adapterAnimation.isPresent()) {
                animations.add(new NotifyAnimation(createOutputParameter(time, id, ypos, adapterAnimation)));
            }
        }
    }

    private AnimationPartParameter createOutputParameter(long time, String id, Optional<Double> ypos,
            Optional<AnimationPartBase> adapterAnimation) {
        return new AnimationPartParameter(time, time + DEFAULT_TOTAL_ANNIMATION_TIME, id,
                adapterAnimation.get().startx + AdapterAnimation.ADAPTER_WIDTH / 2 - EventAnimationBase.EVENT_WIDTH / 2,
                adapterAnimation.get().starty + AdapterAnimation.ADAPTER_HEIGHT - EventAnimationBase.EVENT_HEIGHT - 5,
                getAnimationPaneWidth() / 2 + getAnimationPaneWidth() / 4 - EventAnimationBase.EVENT_WIDTH / 2,
                ypos.get());
    }

    private void addLaunchEventAnimation(long time, String id, String adapterId) {
        Optional<Double> ypos = getFreeYslot(time, time + DEFAULT_TOTAL_ANNIMATION_TIME, 60, true, Arrays.<Class<? extends AnimationPartBase>>asList(NotifyAnimation.class, LaunchAnimation.class));
        if (ypos.isPresent()) {
            Optional<AnimationPartBase> adapterAnimation = searchAnimationRunningAt(adapterId, time, time + DEFAULT_TOTAL_ANNIMATION_TIME);
            if (adapterAnimation.isPresent()) {
                animations.add(new LaunchAnimation(createOutputParameter(time, id, ypos, adapterAnimation)));
            }
        }
    }

    private void addCallEventAnimation(long time, String id, String adapterId, String workflowInstanceId) {
        double ypos = searchAnimationRunningAt(workflowInstanceId, time, time + DEFAULT_TOTAL_ANNIMATION_TIME).get().starty + 5;

        Optional<AnimationPartBase> adapterAnimation = searchAnimationRunningAt(adapterId, time, time + DEFAULT_TOTAL_ANNIMATION_TIME);
        Optional<AnimationPartBase> sameCallAnimation = searchAnimationRunningAt(id, time, time + 20);
        if (adapterAnimation.isPresent()) {
            if (sameCallAnimation.isPresent()) {
                ((CallAnimation) sameCallAnimation.get()).count++;
            } else {
                animations.add(new CallAnimation(new AnimationPartParameter(time, time + DEFAULT_TOTAL_ANNIMATION_TIME, id,
                        getAnimationPaneWidth() / 2 - getAnimationPaneWidth() / 4,
                        ypos,
                        adapterAnimation.get().startx + AdapterAnimation.ADAPTER_WIDTH / 2 - EventAnimationBase.EVENT_WIDTH / 2,
                        adapterAnimation.get().starty + 5)));
            }
        }
    }

    private class TimeValuePair<T> {
        long time;
        T value;

        public TimeValuePair(T value, long time) {
            super();
            this.time = time;
            this.value = value;
        }
    }

    public void create(
            ObservableList<AdapterCallRowModel> adapterInput,
            ObservableList<AdapterLaunchRowModel> adapterOutputLaunch,
            ObservableList<AdapterNotifyRowModel> adapterOutputNotify) {

        animations = new ArrayList<AnimationPartBase>();

        min = Long.MAX_VALUE;
        for (final AdapterCallRowModel adapterCallRowModel : adapterInput) {
            min = Math.min(min, adapterCallRowModel.timestamp.get().getTime() - DEFAULT_TOTAL_ANNIMATION_TIME);
        }
        for (final AdapterLaunchRowModel adapterLaunchRowModel : adapterOutputLaunch) {
            min = Math.min(min, adapterLaunchRowModel.timestamp.get().getTime());
        }
        for (final AdapterNotifyRowModel adapterNotifyRowModel : adapterOutputNotify) {
            min = Math.min(min, adapterNotifyRowModel.timestamp.get().getTime());
        }

        ArrayList<TimeValuePair<String>> timeAdapterPairs = new ArrayList<TimeValuePair<String>>();
        for (final AdapterCallRowModel adapterCallRowModel : adapterInput) {
            final long time = adapterCallRowModel.timestamp.get().getTime() - DEFAULT_TOTAL_ANNIMATION_TIME;
            timeAdapterPairs.add(new TimeValuePair<String>(adapterCallRowModel.adapterName.get(), time));
            addWorkflowAnimation(adapterCallRowModel.workflowClassCaller.get(), adapterCallRowModel.workflowInstanceIdCaller.get(), time);
        }
        for (final AdapterLaunchRowModel adapterLaunchRowModel : adapterOutputLaunch) {
            final long time = adapterLaunchRowModel.timestamp.get().getTime();
            timeAdapterPairs.add(new TimeValuePair<String>(adapterLaunchRowModel.adapterName.get(), time));
        }
        for (final AdapterNotifyRowModel adapterNotifyRowModel : adapterOutputNotify) {
            final long time = adapterNotifyRowModel.timestamp.get().getTime();
            timeAdapterPairs.add(new TimeValuePair<String>(adapterNotifyRowModel.adapterName.get(), time));
        }
        Collections.sort(timeAdapterPairs, new Comparator<TimeValuePair<String>>() {
            @Override
            public int compare(TimeValuePair<String> o1, TimeValuePair<String> o2) {
                // TODO replace when switch to java 1.7 with: Long.compare(o1.time, o2.time);
                return Long.valueOf(o1.time).compareTo(Long.valueOf(o2.time));
            }
        });
        for (TimeValuePair<String> timeAdapterPair : timeAdapterPairs) {
            addAdapterAnimation(timeAdapterPair.value, timeAdapterPair.time);
        }

        addStaticContent();

        for (final AdapterCallRowModel adapterCallRowModel : adapterInput) {
            addCallEventAnimation(
                    adapterCallRowModel.timestamp.get().getTime() - DEFAULT_TOTAL_ANNIMATION_TIME,
                    adapterCallRowModel.method.get(),
                    adapterCallRowModel.adapterName.get(),
                    adapterCallRowModel.workflowInstanceIdCaller.get());
        }

        ArrayList<TimeValuePair<Object>> outputsSorted = new ArrayList<TimeValuePair<Object>>();
        for (final AdapterLaunchRowModel adapterLaunchRowModel : adapterOutputLaunch) {
            outputsSorted.add(new TimeValuePair<Object>(adapterLaunchRowModel, adapterLaunchRowModel.timestamp.get().getTime()));
        }
        for (final AdapterNotifyRowModel adapterNotifyRowModel : adapterOutputNotify) {
            outputsSorted.add(new TimeValuePair<Object>(adapterNotifyRowModel, adapterNotifyRowModel.timestamp.get().getTime()));
        }
        Collections.sort(outputsSorted, new Comparator<TimeValuePair<Object>>() {
            @Override
            public int compare(TimeValuePair<Object> o1, TimeValuePair<Object> o2) {
                // TODO replace when switch to java 1.7 with: Long.compare(o1.time, o2.time);
                return Long.valueOf(o1.time).compareTo(Long.valueOf(o2.time));
            }
        });
        for (TimeValuePair<Object> output : outputsSorted) {
            if (output.value instanceof AdapterLaunchRowModel) {
                AdapterLaunchRowModel adapterLaunchRowModel = (AdapterLaunchRowModel) output.value;
                addLaunchEventAnimation(
                        adapterLaunchRowModel.timestamp.get().getTime(),
                        adapterLaunchRowModel.workflowname.get(),
                        adapterLaunchRowModel.adapterName.get());
            }
            if (output.value instanceof AdapterNotifyRowModel) {
                AdapterNotifyRowModel adapterNotifyRowModel = (AdapterNotifyRowModel) output.value;
                addNotifyEventAnimation(
                        adapterNotifyRowModel.timestamp.get().getTime(),
                        adapterNotifyRowModel.correlationId.get(),
                        adapterNotifyRowModel.adapterName.get());
            }
        }

        ArrayList<KeyFrame> keyFrames = new ArrayList<KeyFrame>();// Performance optimization adding single keyframes
        // directly is too slow
        for (AnimationPartBase animation : animations) {
            addAnimation(keyFrames, animation, min);
        }
        timeline.getKeyFrames().addAll(keyFrames);
    }

    private void addWorkflowAnimation(String workflowClass, String workflowInstanceId, long time) {
        Optional<AnimationPartBase> animationOpt = searchAnimationRunningAt(workflowInstanceId, time, time + DEFAULT_TOTAL_ANNIMATION_TIME);
        if (animationOpt.isPresent()) {
            animationOpt.get().endTime = time + DEFAULT_TOTAL_ANNIMATION_TIME;
        } else {
            Optional<Double> ypos = getFreeYslot(time, time + DEFAULT_TOTAL_ANNIMATION_TIME, EventAnimationBase.EVENT_HEIGHT + 15 + 35, false, Arrays.<Class<? extends AnimationPartBase>>asList(WorkflowAnimation.class));
            if (ypos.isPresent()) {
                double xpos = animationPane.getWidth() / 2 - animationPane.getWidth() / 4 - WorkflowAnimation.WIDTH / 2;

                animations.add(new WorkflowAnimation(workflowClass, new AnimationPartParameter(time, time + DEFAULT_TOTAL_ANNIMATION_TIME, workflowInstanceId,
                        xpos,
                        ypos.get(),
                        xpos,
                        ypos.get())));
            }
        }
    }

    private void createLegend() {
        VBox pane = new VBox();
        // pane.setScaleX(0.5);
        // pane.setScaleY(0.5);
        pane.getChildren().add(new Label("Legend"));
        pane.getChildren().add(createLegendEntry("adapter", AdapterAnimation.ADAPTER_COLOR));
        pane.getChildren().add(createLegendEntry("adapter method call", CallAnimation.ADAPTER_CALL_COLOR));
        pane.getChildren().add(createLegendEntry("notify correlation id ", NotifyAnimation.ADAPTER_NOTIFY_COLOR));
        pane.getChildren().add(createLegendEntry("workflow launch", LaunchAnimation.ADAPTER_LAUNCH_COLOR));
        pane.getChildren().add(createLegendEntry("workflow instance", WorkflowAnimation.WORKFLOW_COLOR));
        pane.setStyle("-fx-border-color: black; -fx-border-width: 1;");
        pane.setTranslateX(3);
        pane.setTranslateY(animationPane.getHeight() - 150);
        animationPane.getChildren().add(pane);

    }

    private Node createLegendEntry(String text, Color color) {
        HBox hbox = new HBox();
        hbox.setAlignment(Pos.CENTER_LEFT);
        hbox.setSpacing(3);
        hbox.getChildren().add(new Rectangle(15, 15, color));
        hbox.getChildren().add(new Label(text));
        VBox.setMargin(hbox, new Insets(1.5, 3, 1.5, 3));
        return hbox;
    }

    private void addStaticContent() {
        createLegend();

        final Text inputText = new Text("Input");
        inputText.setX(getAnimationPaneWidth() / 2 - getAnimationPaneWidth() / 4 - inputText.getBoundsInLocal().getWidth() / 2);
        inputText.setY(20);
        inputText.setFont(Font.font(Font.getDefault().getName(), FontWeight.BOLD, Font.getDefault().getSize()));
        inputText.setFontSmoothingType(FontSmoothingType.LCD);
        animationPane.getChildren().add(inputText);

        final Text outputText = new Text("Output");
        outputText.setX(getAnimationPaneWidth() / 2 + getAnimationPaneWidth() / 4 - outputText.getBoundsInLocal().getWidth() / 2);
        outputText.setY(20);
        outputText.setFont(Font.font(Font.getDefault().getName(), FontWeight.BOLD, Font.getDefault().getSize()));
        outputText.setFontSmoothingType(FontSmoothingType.LCD);
        animationPane.getChildren().add(outputText);

        final Text adapterText = new Text("Adapter");
        adapterText.setX(getAnimationPaneWidth() / 2 - adapterText.getBoundsInLocal().getWidth() / 2);
        adapterText.setTranslateY(20);
        adapterText.setFont(Font.font(Font.getDefault().getName(), FontWeight.BOLD, Font.getDefault().getSize()));
        adapterText.setFontSmoothingType(FontSmoothingType.LCD);
        animationPane.getChildren().add(adapterText);

        Line lineInput = new Line();
        lineInput.getStrokeDashArray().addAll(5d);
        lineInput.setCache(true);
        lineInput.startXProperty().set(getAnimationPaneWidth() / 2 - getAnimationPaneWidth() / 8);
        lineInput.endXProperty().set(lineInput.startXProperty().get());
        lineInput.startYProperty().set(0);
        lineInput.endYProperty().bind(animationPane.heightProperty());
        animationPane.getChildren().add(lineInput);

        Line lineOutput = new Line();
        lineOutput.getStrokeDashArray().addAll(5d);
        lineOutput.setCache(true);
        lineOutput.startXProperty().set(getAnimationPaneWidth() / 2 + getAnimationPaneWidth() / 8);
        lineOutput.endXProperty().set(lineOutput.startXProperty().get());
        lineOutput.startYProperty().set(0);
        lineOutput.endYProperty().bind(animationPane.heightProperty());
        animationPane.getChildren().add(lineOutput);

    }

    private void addAnimation(ArrayList<KeyFrame> keyFrames, final AnimationPartBase annimation, long minTime) {
        long startTimeMs = annimation.startTime - minTime;
        long endTimeMs = annimation.endTime - minTime;

        final Node node = annimation.createVisualRepresentation();

        KeyValue keyValueStartX = new KeyValue(node.translateXProperty(), annimation.startx);
        KeyValue keyValueStartY = new KeyValue(node.translateYProperty(), annimation.starty);
        KeyValue keyValueEndX = new KeyValue(node.translateXProperty(), annimation.endx);
        KeyValue keyValueEndY = new KeyValue(node.translateYProperty(), annimation.endy);

        KeyFrame keyFrame1 = new KeyFrame(Duration.millis(startTimeMs),
                new EventHandler<ActionEvent>() {
                    @Override
                    public void handle(ActionEvent event) {
                        animationPane.getChildren().add(node);
                    }
                }, new KeyValue(node.opacityProperty(), 0));
        KeyFrame keyFrame2 = new KeyFrame(Duration.millis(startTimeMs), keyValueStartX, keyValueStartY);
        KeyFrame keyFrame3 = new KeyFrame(Duration.millis(startTimeMs + FADEDURATION), new KeyValue(node.opacityProperty(), 1));
        KeyFrame keyFrame4 = new KeyFrame(Duration.millis(startTimeMs + FADEDURATION), keyValueStartX, keyValueStartY);
        KeyFrame keyFrame5 = new KeyFrame(Duration.millis(endTimeMs - FADEDURATION), keyValueEndX, keyValueEndY);
        KeyFrame keyFrame6 = new KeyFrame(Duration.millis(endTimeMs - FADEDURATION), new KeyValue(node.opacityProperty(), 1));
        KeyFrame keyFrame7 = new KeyFrame(Duration.millis(endTimeMs),
                new EventHandler<ActionEvent>() {
                    @Override
                    public void handle(ActionEvent event) {
                        animationPane.getChildren().remove(node);
                    }
                }, new KeyValue(node.opacityProperty(), 0));

        keyFrames.add(keyFrame1);
        keyFrames.add(keyFrame2);
        keyFrames.add(keyFrame3);
        keyFrames.add(keyFrame4);
        keyFrames.add(keyFrame5);
        keyFrames.add(keyFrame6);
        keyFrames.add(keyFrame7);

        timeline.statusProperty().addListener(new ChangeListener<Status>() {
            @Override
            public void changed(ObservableValue<? extends Status> observable, Status oldValue, Status newValue) {
                if (newValue == Status.STOPPED) {// clean up when animation stopped
                    animationPane.getChildren().remove(node);
                }
            }
        });
    }

    private double getAnimationPaneWidth() {
        return animationPane.getWidth();
    }

}
=======
/*
 * Copyright 2002-2014 SCOOP Software GmbH
 *
 * Licensed under the Apache License, Version 2.0 (the "License");
 * you may not use this file except in compliance with the License.
 * You may obtain a copy of the License at
 *
 *      http://www.apache.org/licenses/LICENSE-2.0
 *
 * Unless required by applicable law or agreed to in writing, software
 * distributed under the License is distributed on an "AS IS" BASIS,
 * WITHOUT WARRANTIES OR CONDITIONS OF ANY KIND, either express or implied.
 * See the License for the specific language governing permissions and
 * limitations under the License.
 */
package org.copperengine.monitoring.client.ui.adaptermonitoring.result.animation;

import java.util.ArrayList;
import java.util.Arrays;
import java.util.Collections;
import java.util.Comparator;
import java.util.List;

import javafx.animation.Animation.Status;
import javafx.animation.KeyFrame;
import javafx.animation.KeyValue;
import javafx.animation.Timeline;
import javafx.beans.value.ChangeListener;
import javafx.beans.value.ObservableValue;
import javafx.collections.ObservableList;
import javafx.event.ActionEvent;
import javafx.event.EventHandler;
import javafx.geometry.Insets;
import javafx.geometry.Pos;
import javafx.scene.Node;
import javafx.scene.control.Label;
import javafx.scene.layout.HBox;
import javafx.scene.layout.Pane;
import javafx.scene.layout.VBox;
import javafx.scene.paint.Color;
import javafx.scene.shape.Line;
import javafx.scene.shape.Rectangle;
import javafx.scene.text.Font;
import javafx.scene.text.FontSmoothingType;
import javafx.scene.text.FontWeight;
import javafx.scene.text.Text;
import javafx.util.Duration;

import org.copperengine.monitoring.client.ui.adaptermonitoring.result.AdapterCallRowModel;
import org.copperengine.monitoring.client.ui.adaptermonitoring.result.AdapterLaunchRowModel;
import org.copperengine.monitoring.client.ui.adaptermonitoring.result.AdapterNotifyRowModel;

import com.google.common.base.Optional;

public class AdapterAnimationCreator {

    public long FADEDURATION = 300;
    public long MOVEDURATION = 1600;
    public long DEFAULT_TOTAL_ANNIMATION_TIME = FADEDURATION + MOVEDURATION + FADEDURATION;

    private long min;

    public long getMin() {
        return min;
    }

    public void setMin(long min) {
        this.min = min;
    }

    Pane animationPane;
    Timeline timeline;
    private ArrayList<AnimationPartBase> animations;

    public AdapterAnimationCreator(Pane animationPane, Timeline timeline) {
        super();
        this.animationPane = animationPane;
        this.timeline = timeline;
    }

    private Optional<AnimationPartBase> searchAnimationRunningAt(String id, long startTime, long endTime) {
        AnimationPartBase result = null;
        for (AnimationPartBase animation : animations) {
            if (animation.id.equals(id) && !(endTime < animation.startTime || startTime > animation.endTime)) {
                result = animation;
                break;
            }
        }
        return Optional.fromNullable(result);
    }

    private List<AnimationPartBase> searchAnimationWithType(Class<? extends AnimationPartBase> clazz, long startTime, long endTime) {
        List<AnimationPartBase> result = new ArrayList<AnimationPartBase>();
        for (AnimationPartBase animation : animations) {
            if (animation.getClass() == clazz && !(endTime < animation.startTime || startTime > animation.endTime)) {
                result.add(animation);
            }
        }
        return result;
    }

    private void addAdapterAnimation(String adapterName, long time) {
        Optional<AnimationPartBase> animationOpt = searchAnimationRunningAt(adapterName, time, time + DEFAULT_TOTAL_ANNIMATION_TIME);
        if (animationOpt.isPresent()) {
            animationOpt.get().endTime = time + DEFAULT_TOTAL_ANNIMATION_TIME;
        } else {
            Optional<Double> ypos = getFreeYslot(time, time + DEFAULT_TOTAL_ANNIMATION_TIME, AdapterAnimation.ADAPTER_HEIGHT + 20, false, Arrays.<Class<? extends AnimationPartBase>>asList(AdapterAnimation.class));
            if (ypos.isPresent()) {
                double xpos = animationPane.getWidth() / 2 - AdapterAnimation.ADAPTER_WIDTH / 2;

                animations.add(new AdapterAnimation(new AnimationPartParameter(time, time + DEFAULT_TOTAL_ANNIMATION_TIME, adapterName,
                        xpos,
                        ypos.get(),
                        xpos,
                        ypos.get())));
            }
        }
    }

    private Optional<Double> getFreeYslot(long starttime, long endtime, double slotHeight, boolean useEndPos, List<Class<? extends AnimationPartBase>> types) {
        final List<AnimationPartBase> foundAnimations = new ArrayList<AnimationPartBase>();
        for (Class<? extends AnimationPartBase> type : types) {
            foundAnimations.addAll(searchAnimationWithType(type, starttime, endtime));
        }
        for (int i = 0; i < 20; i++) {
            double ypos = 65 + (slotHeight) * i;
            boolean posInlist = false;
            for (AnimationPartBase animation : foundAnimations) {
                if (useEndPos) {
                    if (Math.abs(animation.endy - ypos) < 0.0001) {
                        posInlist = true;
                    }
                } else {
                    if (Math.abs(animation.starty - ypos) < 0.0001) {
                        posInlist = true;
                    }
                }
            }
            if (!posInlist) {
                return Optional.of(ypos);
            }
        }
        return Optional.absent();
    }

    private void addNotifyEventAnimation(long time, String id, String adapterId) {
        Optional<Double> ypos = getFreeYslot(time, time + DEFAULT_TOTAL_ANNIMATION_TIME, 60, true, Arrays.<Class<? extends AnimationPartBase>>asList(NotifyAnimation.class, LaunchAnimation.class));
        if (ypos.isPresent()) {
            Optional<AnimationPartBase> adapterAnimation = searchAnimationRunningAt(adapterId, time, time + DEFAULT_TOTAL_ANNIMATION_TIME);
            if (adapterAnimation.isPresent()) {
                animations.add(new NotifyAnimation(createOutputParameter(time, id, ypos, adapterAnimation)));
            }
        }
    }

    private AnimationPartParameter createOutputParameter(long time, String id, Optional<Double> ypos,
            Optional<AnimationPartBase> adapterAnimation) {
        return new AnimationPartParameter(time, time + DEFAULT_TOTAL_ANNIMATION_TIME, id,
                adapterAnimation.get().startx + AdapterAnimation.ADAPTER_WIDTH / 2 - EventAnimationBase.EVENT_WIDTH / 2,
                adapterAnimation.get().starty + AdapterAnimation.ADAPTER_HEIGHT - EventAnimationBase.EVENT_HEIGHT - 5,
                getAnimationPaneWidth() / 2 + getAnimationPaneWidth() / 4 - EventAnimationBase.EVENT_WIDTH / 2,
                ypos.get());
    }

    private void addLaunchEventAnimation(long time, String id, String adapterId) {
        Optional<Double> ypos = getFreeYslot(time, time + DEFAULT_TOTAL_ANNIMATION_TIME, 60, true, Arrays.<Class<? extends AnimationPartBase>>asList(NotifyAnimation.class, LaunchAnimation.class));
        if (ypos.isPresent()) {
            Optional<AnimationPartBase> adapterAnimation = searchAnimationRunningAt(adapterId, time, time + DEFAULT_TOTAL_ANNIMATION_TIME);
            if (adapterAnimation.isPresent()) {
                animations.add(new LaunchAnimation(createOutputParameter(time, id, ypos, adapterAnimation)));
            }
        }
    }

    private void addCallEventAnimation(long time, String id, String adapterId, String workflowInstanceId) {
        double ypos = searchAnimationRunningAt(workflowInstanceId, time, time + DEFAULT_TOTAL_ANNIMATION_TIME).get().starty + 5;

        Optional<AnimationPartBase> adapterAnimation = searchAnimationRunningAt(adapterId, time, time + DEFAULT_TOTAL_ANNIMATION_TIME);
        Optional<AnimationPartBase> sameCallAnimation = searchAnimationRunningAt(id, time, time + 20);
        if (adapterAnimation.isPresent()) {
            if (sameCallAnimation.isPresent()) {
                ((CallAnimation) sameCallAnimation.get()).count++;
            } else {
                animations.add(new CallAnimation(new AnimationPartParameter(time, time + DEFAULT_TOTAL_ANNIMATION_TIME, id,
                        getAnimationPaneWidth() / 2 - getAnimationPaneWidth() / 4,
                        ypos,
                        adapterAnimation.get().startx + AdapterAnimation.ADAPTER_WIDTH / 2 - EventAnimationBase.EVENT_WIDTH / 2,
                        adapterAnimation.get().starty + 5)));
            }
        }
    }

    private class TimeValuePair<T> {
        long time;
        T value;

        public TimeValuePair(T value, long time) {
            super();
            this.time = time;
            this.value = value;
        }
    }

    public void create(
            ObservableList<AdapterCallRowModel> adapterInput,
            ObservableList<AdapterLaunchRowModel> adapterOutputLaunch,
            ObservableList<AdapterNotifyRowModel> adapterOutputNotify) {

        animations = new ArrayList<AnimationPartBase>();

        min = Long.MAX_VALUE;
        for (final AdapterCallRowModel adapterCallRowModel : adapterInput) {
            min = Math.min(min, adapterCallRowModel.timestamp.get().getTime() - DEFAULT_TOTAL_ANNIMATION_TIME);
        }
        for (final AdapterLaunchRowModel adapterLaunchRowModel : adapterOutputLaunch) {
            min = Math.min(min, adapterLaunchRowModel.timestamp.get().getTime());
        }
        for (final AdapterNotifyRowModel adapterNotifyRowModel : adapterOutputNotify) {
            min = Math.min(min, adapterNotifyRowModel.timestamp.get().getTime());
        }

        ArrayList<TimeValuePair<String>> timeAdapterPairs = new ArrayList<TimeValuePair<String>>();
        for (final AdapterCallRowModel adapterCallRowModel : adapterInput) {
            final long time = adapterCallRowModel.timestamp.get().getTime() - DEFAULT_TOTAL_ANNIMATION_TIME;
            timeAdapterPairs.add(new TimeValuePair<String>(adapterCallRowModel.adapterName.get(), time));
            addWorkflowAnimation(adapterCallRowModel.workflowClassCaller.get(), adapterCallRowModel.workflowInstanceIdCaller.get(), time);
        }
        for (final AdapterLaunchRowModel adapterLaunchRowModel : adapterOutputLaunch) {
            final long time = adapterLaunchRowModel.timestamp.get().getTime();
            timeAdapterPairs.add(new TimeValuePair<String>(adapterLaunchRowModel.adapterName.get(), time));
        }
        for (final AdapterNotifyRowModel adapterNotifyRowModel : adapterOutputNotify) {
            final long time = adapterNotifyRowModel.timestamp.get().getTime();
            timeAdapterPairs.add(new TimeValuePair<String>(adapterNotifyRowModel.adapterName.get(), time));
        }
        Collections.sort(timeAdapterPairs, new Comparator<TimeValuePair<String>>() {
            @Override
            public int compare(TimeValuePair<String> o1, TimeValuePair<String> o2) {
                // TODO replace when switch to java 1.7 with: Long.compare(o1.time, o2.time);
                return Long.valueOf(o1.time).compareTo(Long.valueOf(o2.time));
            }
        });
        for (TimeValuePair<String> timeAdapterPair : timeAdapterPairs) {
            addAdapterAnimation(timeAdapterPair.value, timeAdapterPair.time);
        }

        addStaticContent();

        for (final AdapterCallRowModel adapterCallRowModel : adapterInput) {
            addCallEventAnimation(
                    adapterCallRowModel.timestamp.get().getTime() - DEFAULT_TOTAL_ANNIMATION_TIME,
                    adapterCallRowModel.method.get(),
                    adapterCallRowModel.adapterName.get(),
                    adapterCallRowModel.workflowInstanceIdCaller.get());
        }

        ArrayList<TimeValuePair<Object>> outputsSorted = new ArrayList<TimeValuePair<Object>>();
        for (final AdapterLaunchRowModel adapterLaunchRowModel : adapterOutputLaunch) {
            outputsSorted.add(new TimeValuePair<Object>(adapterLaunchRowModel, adapterLaunchRowModel.timestamp.get().getTime()));
        }
        for (final AdapterNotifyRowModel adapterNotifyRowModel : adapterOutputNotify) {
            outputsSorted.add(new TimeValuePair<Object>(adapterNotifyRowModel, adapterNotifyRowModel.timestamp.get().getTime()));
        }
        Collections.sort(outputsSorted, new Comparator<TimeValuePair<Object>>() {
            @Override
            public int compare(TimeValuePair<Object> o1, TimeValuePair<Object> o2) {
                // TODO replace when switch to java 1.7 with: Long.compare(o1.time, o2.time);
                return Long.valueOf(o1.time).compareTo(Long.valueOf(o2.time));
            }
        });
        for (TimeValuePair<Object> output : outputsSorted) {
            if (output.value instanceof AdapterLaunchRowModel) {
                AdapterLaunchRowModel adapterLaunchRowModel = (AdapterLaunchRowModel) output.value;
                addLaunchEventAnimation(
                        adapterLaunchRowModel.timestamp.get().getTime(),
                        adapterLaunchRowModel.workflowname.get(),
                        adapterLaunchRowModel.adapterName.get());
            }
            if (output.value instanceof AdapterNotifyRowModel) {
                AdapterNotifyRowModel adapterNotifyRowModel = (AdapterNotifyRowModel) output.value;
                addNotifyEventAnimation(
                        adapterNotifyRowModel.timestamp.get().getTime(),
                        adapterNotifyRowModel.correlationId.get(),
                        adapterNotifyRowModel.adapterName.get());
            }
        }

        ArrayList<KeyFrame> keyFrames = new ArrayList<KeyFrame>();// Performance optimization adding single keyframes
        // directly is too slow
        for (AnimationPartBase animation : animations) {
            addAnimation(keyFrames, animation, min);
        }
        timeline.getKeyFrames().addAll(keyFrames);
    }

    private void addWorkflowAnimation(String workflowClass, String workflowInstanceId, long time) {
        Optional<AnimationPartBase> animationOpt = searchAnimationRunningAt(workflowInstanceId, time, time + DEFAULT_TOTAL_ANNIMATION_TIME);
        if (animationOpt.isPresent()) {
            animationOpt.get().endTime = time + DEFAULT_TOTAL_ANNIMATION_TIME;
        } else {
            Optional<Double> ypos = getFreeYslot(time, time + DEFAULT_TOTAL_ANNIMATION_TIME, EventAnimationBase.EVENT_HEIGHT + 15 + 35, false, Arrays.<Class<? extends AnimationPartBase>>asList(WorkflowAnimation.class));
            if (ypos.isPresent()) {
                double xpos = animationPane.getWidth() / 2 - animationPane.getWidth() / 4 - WorkflowAnimation.WIDTH / 2;

                animations.add(new WorkflowAnimation(workflowClass, new AnimationPartParameter(time, time + DEFAULT_TOTAL_ANNIMATION_TIME, workflowInstanceId,
                        xpos,
                        ypos.get(),
                        xpos,
                        ypos.get())));
            }
        }
    }

    private void createLegend() {
        VBox pane = new VBox();
        // pane.setScaleX(0.5);
        // pane.setScaleY(0.5);
        pane.getChildren().add(new Label("Legend"));
        pane.getChildren().add(createLegendEntry("adapter", AdapterAnimation.ADAPTER_COLOR));
        pane.getChildren().add(createLegendEntry("adapter method call", CallAnimation.ADAPTER_CALL_COLOR));
        pane.getChildren().add(createLegendEntry("notify correlation id ", NotifyAnimation.ADAPTER_NOTIFY_COLOR));
        pane.getChildren().add(createLegendEntry("workflow launch", LaunchAnimation.ADAPTER_LAUNCH_COLOR));
        pane.getChildren().add(createLegendEntry("workflow instance", WorkflowAnimation.WORKFLOW_COLOR));
        pane.setStyle("-fx-border-color: black; -fx-border-width: 1;");
        pane.setTranslateX(3);
        pane.setTranslateY(animationPane.getHeight() - 150);
        animationPane.getChildren().add(pane);

    }

    private Node createLegendEntry(String text, Color color) {
        HBox hbox = new HBox();
        hbox.setAlignment(Pos.CENTER_LEFT);
        hbox.setSpacing(3);
        hbox.getChildren().add(new Rectangle(15, 15, color));
        hbox.getChildren().add(new Label(text));
        VBox.setMargin(hbox, new Insets(1.5, 3, 1.5, 3));
        return hbox;
    }

    private void addStaticContent() {
        createLegend();

        final Text inputText = new Text("Input");
        inputText.setX(getAnimationPaneWidth() / 2 - getAnimationPaneWidth() / 4 - inputText.getBoundsInLocal().getWidth() / 2);
        inputText.setY(20);
        inputText.setFont(Font.font(Font.getDefault().getName(), FontWeight.BOLD, Font.getDefault().getSize()));
        inputText.setFontSmoothingType(FontSmoothingType.LCD);
        animationPane.getChildren().add(inputText);

        final Text outputText = new Text("Output");
        outputText.setX(getAnimationPaneWidth() / 2 + getAnimationPaneWidth() / 4 - outputText.getBoundsInLocal().getWidth() / 2);
        outputText.setY(20);
        outputText.setFont(Font.font(Font.getDefault().getName(), FontWeight.BOLD, Font.getDefault().getSize()));
        outputText.setFontSmoothingType(FontSmoothingType.LCD);
        animationPane.getChildren().add(outputText);

        final Text adapterText = new Text("Adapter");
        adapterText.setX(getAnimationPaneWidth() / 2 - adapterText.getBoundsInLocal().getWidth() / 2);
        adapterText.setTranslateY(20);
        adapterText.setFont(Font.font(Font.getDefault().getName(), FontWeight.BOLD, Font.getDefault().getSize()));
        adapterText.setFontSmoothingType(FontSmoothingType.LCD);
        animationPane.getChildren().add(adapterText);

        Line lineInput = new Line();
        lineInput.getStrokeDashArray().addAll(5d);
        lineInput.setCache(true);
        lineInput.startXProperty().set(getAnimationPaneWidth() / 2 - getAnimationPaneWidth() / 8);
        lineInput.endXProperty().set(lineInput.startXProperty().get());
        lineInput.startYProperty().set(0);
        lineInput.endYProperty().bind(animationPane.heightProperty());
        animationPane.getChildren().add(lineInput);

        Line lineOutput = new Line();
        lineOutput.getStrokeDashArray().addAll(5d);
        lineOutput.setCache(true);
        lineOutput.startXProperty().set(getAnimationPaneWidth() / 2 + getAnimationPaneWidth() / 8);
        lineOutput.endXProperty().set(lineOutput.startXProperty().get());
        lineOutput.startYProperty().set(0);
        lineOutput.endYProperty().bind(animationPane.heightProperty());
        animationPane.getChildren().add(lineOutput);

    }

    private void addAnimation(ArrayList<KeyFrame> keyFrames, final AnimationPartBase annimation, long minTime) {
        long startTimeMs = annimation.startTime - minTime;
        long endTimeMs = annimation.endTime - minTime;

        final Node node = annimation.createVisualRepresentation();

        KeyValue keyValueStartX = new KeyValue(node.translateXProperty(), annimation.startx);
        KeyValue keyValueStartY = new KeyValue(node.translateYProperty(), annimation.starty);
        KeyValue keyValueEndX = new KeyValue(node.translateXProperty(), annimation.endx);
        KeyValue keyValueEndY = new KeyValue(node.translateYProperty(), annimation.endy);

        KeyFrame keyFrame1 = new KeyFrame(Duration.millis(startTimeMs),
                new EventHandler<ActionEvent>() {
                    @Override
                    public void handle(ActionEvent event) {
                        animationPane.getChildren().add(node);
                    }
                }, new KeyValue(node.opacityProperty(), 0));
        KeyFrame keyFrame2 = new KeyFrame(Duration.millis(startTimeMs), keyValueStartX, keyValueStartY);
        KeyFrame keyFrame3 = new KeyFrame(Duration.millis(startTimeMs + FADEDURATION), new KeyValue(node.opacityProperty(), 1));
        KeyFrame keyFrame4 = new KeyFrame(Duration.millis(startTimeMs + FADEDURATION), keyValueStartX, keyValueStartY);
        KeyFrame keyFrame5 = new KeyFrame(Duration.millis(endTimeMs - FADEDURATION), keyValueEndX, keyValueEndY);
        KeyFrame keyFrame6 = new KeyFrame(Duration.millis(endTimeMs - FADEDURATION), new KeyValue(node.opacityProperty(), 1));
        KeyFrame keyFrame7 = new KeyFrame(Duration.millis(endTimeMs),
                new EventHandler<ActionEvent>() {
                    @Override
                    public void handle(ActionEvent event) {
                        animationPane.getChildren().remove(node);
                    }
                }, new KeyValue(node.opacityProperty(), 0));

        keyFrames.add(keyFrame1);
        keyFrames.add(keyFrame2);
        keyFrames.add(keyFrame3);
        keyFrames.add(keyFrame4);
        keyFrames.add(keyFrame5);
        keyFrames.add(keyFrame6);
        keyFrames.add(keyFrame7);

        timeline.statusProperty().addListener(new ChangeListener<Status>() {
            @Override
            public void changed(ObservableValue<? extends Status> observable, Status oldValue, Status newValue) {
                if (newValue == Status.STOPPED) {// clean up when animation stopped
                    animationPane.getChildren().remove(node);
                }
            }
        });
    }

    private double getAnimationPaneWidth() {
        return animationPane.getWidth();
    }

}
>>>>>>> fb8380ab
<|MERGE_RESOLUTION|>--- conflicted
+++ resolved
@@ -1,6 +1,5 @@
-<<<<<<< HEAD
 /*
- * Copyright 2002-2013 SCOOP Software GmbH
+ * Copyright 2002-2014 SCOOP Software GmbH
  *
  * Licensed under the Apache License, Version 2.0 (the "License");
  * you may not use this file except in compliance with the License.
@@ -436,444 +435,4 @@
         return animationPane.getWidth();
     }
 
-}
-=======
-/*
- * Copyright 2002-2014 SCOOP Software GmbH
- *
- * Licensed under the Apache License, Version 2.0 (the "License");
- * you may not use this file except in compliance with the License.
- * You may obtain a copy of the License at
- *
- *      http://www.apache.org/licenses/LICENSE-2.0
- *
- * Unless required by applicable law or agreed to in writing, software
- * distributed under the License is distributed on an "AS IS" BASIS,
- * WITHOUT WARRANTIES OR CONDITIONS OF ANY KIND, either express or implied.
- * See the License for the specific language governing permissions and
- * limitations under the License.
- */
-package org.copperengine.monitoring.client.ui.adaptermonitoring.result.animation;
-
-import java.util.ArrayList;
-import java.util.Arrays;
-import java.util.Collections;
-import java.util.Comparator;
-import java.util.List;
-
-import javafx.animation.Animation.Status;
-import javafx.animation.KeyFrame;
-import javafx.animation.KeyValue;
-import javafx.animation.Timeline;
-import javafx.beans.value.ChangeListener;
-import javafx.beans.value.ObservableValue;
-import javafx.collections.ObservableList;
-import javafx.event.ActionEvent;
-import javafx.event.EventHandler;
-import javafx.geometry.Insets;
-import javafx.geometry.Pos;
-import javafx.scene.Node;
-import javafx.scene.control.Label;
-import javafx.scene.layout.HBox;
-import javafx.scene.layout.Pane;
-import javafx.scene.layout.VBox;
-import javafx.scene.paint.Color;
-import javafx.scene.shape.Line;
-import javafx.scene.shape.Rectangle;
-import javafx.scene.text.Font;
-import javafx.scene.text.FontSmoothingType;
-import javafx.scene.text.FontWeight;
-import javafx.scene.text.Text;
-import javafx.util.Duration;
-
-import org.copperengine.monitoring.client.ui.adaptermonitoring.result.AdapterCallRowModel;
-import org.copperengine.monitoring.client.ui.adaptermonitoring.result.AdapterLaunchRowModel;
-import org.copperengine.monitoring.client.ui.adaptermonitoring.result.AdapterNotifyRowModel;
-
-import com.google.common.base.Optional;
-
-public class AdapterAnimationCreator {
-
-    public long FADEDURATION = 300;
-    public long MOVEDURATION = 1600;
-    public long DEFAULT_TOTAL_ANNIMATION_TIME = FADEDURATION + MOVEDURATION + FADEDURATION;
-
-    private long min;
-
-    public long getMin() {
-        return min;
-    }
-
-    public void setMin(long min) {
-        this.min = min;
-    }
-
-    Pane animationPane;
-    Timeline timeline;
-    private ArrayList<AnimationPartBase> animations;
-
-    public AdapterAnimationCreator(Pane animationPane, Timeline timeline) {
-        super();
-        this.animationPane = animationPane;
-        this.timeline = timeline;
-    }
-
-    private Optional<AnimationPartBase> searchAnimationRunningAt(String id, long startTime, long endTime) {
-        AnimationPartBase result = null;
-        for (AnimationPartBase animation : animations) {
-            if (animation.id.equals(id) && !(endTime < animation.startTime || startTime > animation.endTime)) {
-                result = animation;
-                break;
-            }
-        }
-        return Optional.fromNullable(result);
-    }
-
-    private List<AnimationPartBase> searchAnimationWithType(Class<? extends AnimationPartBase> clazz, long startTime, long endTime) {
-        List<AnimationPartBase> result = new ArrayList<AnimationPartBase>();
-        for (AnimationPartBase animation : animations) {
-            if (animation.getClass() == clazz && !(endTime < animation.startTime || startTime > animation.endTime)) {
-                result.add(animation);
-            }
-        }
-        return result;
-    }
-
-    private void addAdapterAnimation(String adapterName, long time) {
-        Optional<AnimationPartBase> animationOpt = searchAnimationRunningAt(adapterName, time, time + DEFAULT_TOTAL_ANNIMATION_TIME);
-        if (animationOpt.isPresent()) {
-            animationOpt.get().endTime = time + DEFAULT_TOTAL_ANNIMATION_TIME;
-        } else {
-            Optional<Double> ypos = getFreeYslot(time, time + DEFAULT_TOTAL_ANNIMATION_TIME, AdapterAnimation.ADAPTER_HEIGHT + 20, false, Arrays.<Class<? extends AnimationPartBase>>asList(AdapterAnimation.class));
-            if (ypos.isPresent()) {
-                double xpos = animationPane.getWidth() / 2 - AdapterAnimation.ADAPTER_WIDTH / 2;
-
-                animations.add(new AdapterAnimation(new AnimationPartParameter(time, time + DEFAULT_TOTAL_ANNIMATION_TIME, adapterName,
-                        xpos,
-                        ypos.get(),
-                        xpos,
-                        ypos.get())));
-            }
-        }
-    }
-
-    private Optional<Double> getFreeYslot(long starttime, long endtime, double slotHeight, boolean useEndPos, List<Class<? extends AnimationPartBase>> types) {
-        final List<AnimationPartBase> foundAnimations = new ArrayList<AnimationPartBase>();
-        for (Class<? extends AnimationPartBase> type : types) {
-            foundAnimations.addAll(searchAnimationWithType(type, starttime, endtime));
-        }
-        for (int i = 0; i < 20; i++) {
-            double ypos = 65 + (slotHeight) * i;
-            boolean posInlist = false;
-            for (AnimationPartBase animation : foundAnimations) {
-                if (useEndPos) {
-                    if (Math.abs(animation.endy - ypos) < 0.0001) {
-                        posInlist = true;
-                    }
-                } else {
-                    if (Math.abs(animation.starty - ypos) < 0.0001) {
-                        posInlist = true;
-                    }
-                }
-            }
-            if (!posInlist) {
-                return Optional.of(ypos);
-            }
-        }
-        return Optional.absent();
-    }
-
-    private void addNotifyEventAnimation(long time, String id, String adapterId) {
-        Optional<Double> ypos = getFreeYslot(time, time + DEFAULT_TOTAL_ANNIMATION_TIME, 60, true, Arrays.<Class<? extends AnimationPartBase>>asList(NotifyAnimation.class, LaunchAnimation.class));
-        if (ypos.isPresent()) {
-            Optional<AnimationPartBase> adapterAnimation = searchAnimationRunningAt(adapterId, time, time + DEFAULT_TOTAL_ANNIMATION_TIME);
-            if (adapterAnimation.isPresent()) {
-                animations.add(new NotifyAnimation(createOutputParameter(time, id, ypos, adapterAnimation)));
-            }
-        }
-    }
-
-    private AnimationPartParameter createOutputParameter(long time, String id, Optional<Double> ypos,
-            Optional<AnimationPartBase> adapterAnimation) {
-        return new AnimationPartParameter(time, time + DEFAULT_TOTAL_ANNIMATION_TIME, id,
-                adapterAnimation.get().startx + AdapterAnimation.ADAPTER_WIDTH / 2 - EventAnimationBase.EVENT_WIDTH / 2,
-                adapterAnimation.get().starty + AdapterAnimation.ADAPTER_HEIGHT - EventAnimationBase.EVENT_HEIGHT - 5,
-                getAnimationPaneWidth() / 2 + getAnimationPaneWidth() / 4 - EventAnimationBase.EVENT_WIDTH / 2,
-                ypos.get());
-    }
-
-    private void addLaunchEventAnimation(long time, String id, String adapterId) {
-        Optional<Double> ypos = getFreeYslot(time, time + DEFAULT_TOTAL_ANNIMATION_TIME, 60, true, Arrays.<Class<? extends AnimationPartBase>>asList(NotifyAnimation.class, LaunchAnimation.class));
-        if (ypos.isPresent()) {
-            Optional<AnimationPartBase> adapterAnimation = searchAnimationRunningAt(adapterId, time, time + DEFAULT_TOTAL_ANNIMATION_TIME);
-            if (adapterAnimation.isPresent()) {
-                animations.add(new LaunchAnimation(createOutputParameter(time, id, ypos, adapterAnimation)));
-            }
-        }
-    }
-
-    private void addCallEventAnimation(long time, String id, String adapterId, String workflowInstanceId) {
-        double ypos = searchAnimationRunningAt(workflowInstanceId, time, time + DEFAULT_TOTAL_ANNIMATION_TIME).get().starty + 5;
-
-        Optional<AnimationPartBase> adapterAnimation = searchAnimationRunningAt(adapterId, time, time + DEFAULT_TOTAL_ANNIMATION_TIME);
-        Optional<AnimationPartBase> sameCallAnimation = searchAnimationRunningAt(id, time, time + 20);
-        if (adapterAnimation.isPresent()) {
-            if (sameCallAnimation.isPresent()) {
-                ((CallAnimation) sameCallAnimation.get()).count++;
-            } else {
-                animations.add(new CallAnimation(new AnimationPartParameter(time, time + DEFAULT_TOTAL_ANNIMATION_TIME, id,
-                        getAnimationPaneWidth() / 2 - getAnimationPaneWidth() / 4,
-                        ypos,
-                        adapterAnimation.get().startx + AdapterAnimation.ADAPTER_WIDTH / 2 - EventAnimationBase.EVENT_WIDTH / 2,
-                        adapterAnimation.get().starty + 5)));
-            }
-        }
-    }
-
-    private class TimeValuePair<T> {
-        long time;
-        T value;
-
-        public TimeValuePair(T value, long time) {
-            super();
-            this.time = time;
-            this.value = value;
-        }
-    }
-
-    public void create(
-            ObservableList<AdapterCallRowModel> adapterInput,
-            ObservableList<AdapterLaunchRowModel> adapterOutputLaunch,
-            ObservableList<AdapterNotifyRowModel> adapterOutputNotify) {
-
-        animations = new ArrayList<AnimationPartBase>();
-
-        min = Long.MAX_VALUE;
-        for (final AdapterCallRowModel adapterCallRowModel : adapterInput) {
-            min = Math.min(min, adapterCallRowModel.timestamp.get().getTime() - DEFAULT_TOTAL_ANNIMATION_TIME);
-        }
-        for (final AdapterLaunchRowModel adapterLaunchRowModel : adapterOutputLaunch) {
-            min = Math.min(min, adapterLaunchRowModel.timestamp.get().getTime());
-        }
-        for (final AdapterNotifyRowModel adapterNotifyRowModel : adapterOutputNotify) {
-            min = Math.min(min, adapterNotifyRowModel.timestamp.get().getTime());
-        }
-
-        ArrayList<TimeValuePair<String>> timeAdapterPairs = new ArrayList<TimeValuePair<String>>();
-        for (final AdapterCallRowModel adapterCallRowModel : adapterInput) {
-            final long time = adapterCallRowModel.timestamp.get().getTime() - DEFAULT_TOTAL_ANNIMATION_TIME;
-            timeAdapterPairs.add(new TimeValuePair<String>(adapterCallRowModel.adapterName.get(), time));
-            addWorkflowAnimation(adapterCallRowModel.workflowClassCaller.get(), adapterCallRowModel.workflowInstanceIdCaller.get(), time);
-        }
-        for (final AdapterLaunchRowModel adapterLaunchRowModel : adapterOutputLaunch) {
-            final long time = adapterLaunchRowModel.timestamp.get().getTime();
-            timeAdapterPairs.add(new TimeValuePair<String>(adapterLaunchRowModel.adapterName.get(), time));
-        }
-        for (final AdapterNotifyRowModel adapterNotifyRowModel : adapterOutputNotify) {
-            final long time = adapterNotifyRowModel.timestamp.get().getTime();
-            timeAdapterPairs.add(new TimeValuePair<String>(adapterNotifyRowModel.adapterName.get(), time));
-        }
-        Collections.sort(timeAdapterPairs, new Comparator<TimeValuePair<String>>() {
-            @Override
-            public int compare(TimeValuePair<String> o1, TimeValuePair<String> o2) {
-                // TODO replace when switch to java 1.7 with: Long.compare(o1.time, o2.time);
-                return Long.valueOf(o1.time).compareTo(Long.valueOf(o2.time));
-            }
-        });
-        for (TimeValuePair<String> timeAdapterPair : timeAdapterPairs) {
-            addAdapterAnimation(timeAdapterPair.value, timeAdapterPair.time);
-        }
-
-        addStaticContent();
-
-        for (final AdapterCallRowModel adapterCallRowModel : adapterInput) {
-            addCallEventAnimation(
-                    adapterCallRowModel.timestamp.get().getTime() - DEFAULT_TOTAL_ANNIMATION_TIME,
-                    adapterCallRowModel.method.get(),
-                    adapterCallRowModel.adapterName.get(),
-                    adapterCallRowModel.workflowInstanceIdCaller.get());
-        }
-
-        ArrayList<TimeValuePair<Object>> outputsSorted = new ArrayList<TimeValuePair<Object>>();
-        for (final AdapterLaunchRowModel adapterLaunchRowModel : adapterOutputLaunch) {
-            outputsSorted.add(new TimeValuePair<Object>(adapterLaunchRowModel, adapterLaunchRowModel.timestamp.get().getTime()));
-        }
-        for (final AdapterNotifyRowModel adapterNotifyRowModel : adapterOutputNotify) {
-            outputsSorted.add(new TimeValuePair<Object>(adapterNotifyRowModel, adapterNotifyRowModel.timestamp.get().getTime()));
-        }
-        Collections.sort(outputsSorted, new Comparator<TimeValuePair<Object>>() {
-            @Override
-            public int compare(TimeValuePair<Object> o1, TimeValuePair<Object> o2) {
-                // TODO replace when switch to java 1.7 with: Long.compare(o1.time, o2.time);
-                return Long.valueOf(o1.time).compareTo(Long.valueOf(o2.time));
-            }
-        });
-        for (TimeValuePair<Object> output : outputsSorted) {
-            if (output.value instanceof AdapterLaunchRowModel) {
-                AdapterLaunchRowModel adapterLaunchRowModel = (AdapterLaunchRowModel) output.value;
-                addLaunchEventAnimation(
-                        adapterLaunchRowModel.timestamp.get().getTime(),
-                        adapterLaunchRowModel.workflowname.get(),
-                        adapterLaunchRowModel.adapterName.get());
-            }
-            if (output.value instanceof AdapterNotifyRowModel) {
-                AdapterNotifyRowModel adapterNotifyRowModel = (AdapterNotifyRowModel) output.value;
-                addNotifyEventAnimation(
-                        adapterNotifyRowModel.timestamp.get().getTime(),
-                        adapterNotifyRowModel.correlationId.get(),
-                        adapterNotifyRowModel.adapterName.get());
-            }
-        }
-
-        ArrayList<KeyFrame> keyFrames = new ArrayList<KeyFrame>();// Performance optimization adding single keyframes
-        // directly is too slow
-        for (AnimationPartBase animation : animations) {
-            addAnimation(keyFrames, animation, min);
-        }
-        timeline.getKeyFrames().addAll(keyFrames);
-    }
-
-    private void addWorkflowAnimation(String workflowClass, String workflowInstanceId, long time) {
-        Optional<AnimationPartBase> animationOpt = searchAnimationRunningAt(workflowInstanceId, time, time + DEFAULT_TOTAL_ANNIMATION_TIME);
-        if (animationOpt.isPresent()) {
-            animationOpt.get().endTime = time + DEFAULT_TOTAL_ANNIMATION_TIME;
-        } else {
-            Optional<Double> ypos = getFreeYslot(time, time + DEFAULT_TOTAL_ANNIMATION_TIME, EventAnimationBase.EVENT_HEIGHT + 15 + 35, false, Arrays.<Class<? extends AnimationPartBase>>asList(WorkflowAnimation.class));
-            if (ypos.isPresent()) {
-                double xpos = animationPane.getWidth() / 2 - animationPane.getWidth() / 4 - WorkflowAnimation.WIDTH / 2;
-
-                animations.add(new WorkflowAnimation(workflowClass, new AnimationPartParameter(time, time + DEFAULT_TOTAL_ANNIMATION_TIME, workflowInstanceId,
-                        xpos,
-                        ypos.get(),
-                        xpos,
-                        ypos.get())));
-            }
-        }
-    }
-
-    private void createLegend() {
-        VBox pane = new VBox();
-        // pane.setScaleX(0.5);
-        // pane.setScaleY(0.5);
-        pane.getChildren().add(new Label("Legend"));
-        pane.getChildren().add(createLegendEntry("adapter", AdapterAnimation.ADAPTER_COLOR));
-        pane.getChildren().add(createLegendEntry("adapter method call", CallAnimation.ADAPTER_CALL_COLOR));
-        pane.getChildren().add(createLegendEntry("notify correlation id ", NotifyAnimation.ADAPTER_NOTIFY_COLOR));
-        pane.getChildren().add(createLegendEntry("workflow launch", LaunchAnimation.ADAPTER_LAUNCH_COLOR));
-        pane.getChildren().add(createLegendEntry("workflow instance", WorkflowAnimation.WORKFLOW_COLOR));
-        pane.setStyle("-fx-border-color: black; -fx-border-width: 1;");
-        pane.setTranslateX(3);
-        pane.setTranslateY(animationPane.getHeight() - 150);
-        animationPane.getChildren().add(pane);
-
-    }
-
-    private Node createLegendEntry(String text, Color color) {
-        HBox hbox = new HBox();
-        hbox.setAlignment(Pos.CENTER_LEFT);
-        hbox.setSpacing(3);
-        hbox.getChildren().add(new Rectangle(15, 15, color));
-        hbox.getChildren().add(new Label(text));
-        VBox.setMargin(hbox, new Insets(1.5, 3, 1.5, 3));
-        return hbox;
-    }
-
-    private void addStaticContent() {
-        createLegend();
-
-        final Text inputText = new Text("Input");
-        inputText.setX(getAnimationPaneWidth() / 2 - getAnimationPaneWidth() / 4 - inputText.getBoundsInLocal().getWidth() / 2);
-        inputText.setY(20);
-        inputText.setFont(Font.font(Font.getDefault().getName(), FontWeight.BOLD, Font.getDefault().getSize()));
-        inputText.setFontSmoothingType(FontSmoothingType.LCD);
-        animationPane.getChildren().add(inputText);
-
-        final Text outputText = new Text("Output");
-        outputText.setX(getAnimationPaneWidth() / 2 + getAnimationPaneWidth() / 4 - outputText.getBoundsInLocal().getWidth() / 2);
-        outputText.setY(20);
-        outputText.setFont(Font.font(Font.getDefault().getName(), FontWeight.BOLD, Font.getDefault().getSize()));
-        outputText.setFontSmoothingType(FontSmoothingType.LCD);
-        animationPane.getChildren().add(outputText);
-
-        final Text adapterText = new Text("Adapter");
-        adapterText.setX(getAnimationPaneWidth() / 2 - adapterText.getBoundsInLocal().getWidth() / 2);
-        adapterText.setTranslateY(20);
-        adapterText.setFont(Font.font(Font.getDefault().getName(), FontWeight.BOLD, Font.getDefault().getSize()));
-        adapterText.setFontSmoothingType(FontSmoothingType.LCD);
-        animationPane.getChildren().add(adapterText);
-
-        Line lineInput = new Line();
-        lineInput.getStrokeDashArray().addAll(5d);
-        lineInput.setCache(true);
-        lineInput.startXProperty().set(getAnimationPaneWidth() / 2 - getAnimationPaneWidth() / 8);
-        lineInput.endXProperty().set(lineInput.startXProperty().get());
-        lineInput.startYProperty().set(0);
-        lineInput.endYProperty().bind(animationPane.heightProperty());
-        animationPane.getChildren().add(lineInput);
-
-        Line lineOutput = new Line();
-        lineOutput.getStrokeDashArray().addAll(5d);
-        lineOutput.setCache(true);
-        lineOutput.startXProperty().set(getAnimationPaneWidth() / 2 + getAnimationPaneWidth() / 8);
-        lineOutput.endXProperty().set(lineOutput.startXProperty().get());
-        lineOutput.startYProperty().set(0);
-        lineOutput.endYProperty().bind(animationPane.heightProperty());
-        animationPane.getChildren().add(lineOutput);
-
-    }
-
-    private void addAnimation(ArrayList<KeyFrame> keyFrames, final AnimationPartBase annimation, long minTime) {
-        long startTimeMs = annimation.startTime - minTime;
-        long endTimeMs = annimation.endTime - minTime;
-
-        final Node node = annimation.createVisualRepresentation();
-
-        KeyValue keyValueStartX = new KeyValue(node.translateXProperty(), annimation.startx);
-        KeyValue keyValueStartY = new KeyValue(node.translateYProperty(), annimation.starty);
-        KeyValue keyValueEndX = new KeyValue(node.translateXProperty(), annimation.endx);
-        KeyValue keyValueEndY = new KeyValue(node.translateYProperty(), annimation.endy);
-
-        KeyFrame keyFrame1 = new KeyFrame(Duration.millis(startTimeMs),
-                new EventHandler<ActionEvent>() {
-                    @Override
-                    public void handle(ActionEvent event) {
-                        animationPane.getChildren().add(node);
-                    }
-                }, new KeyValue(node.opacityProperty(), 0));
-        KeyFrame keyFrame2 = new KeyFrame(Duration.millis(startTimeMs), keyValueStartX, keyValueStartY);
-        KeyFrame keyFrame3 = new KeyFrame(Duration.millis(startTimeMs + FADEDURATION), new KeyValue(node.opacityProperty(), 1));
-        KeyFrame keyFrame4 = new KeyFrame(Duration.millis(startTimeMs + FADEDURATION), keyValueStartX, keyValueStartY);
-        KeyFrame keyFrame5 = new KeyFrame(Duration.millis(endTimeMs - FADEDURATION), keyValueEndX, keyValueEndY);
-        KeyFrame keyFrame6 = new KeyFrame(Duration.millis(endTimeMs - FADEDURATION), new KeyValue(node.opacityProperty(), 1));
-        KeyFrame keyFrame7 = new KeyFrame(Duration.millis(endTimeMs),
-                new EventHandler<ActionEvent>() {
-                    @Override
-                    public void handle(ActionEvent event) {
-                        animationPane.getChildren().remove(node);
-                    }
-                }, new KeyValue(node.opacityProperty(), 0));
-
-        keyFrames.add(keyFrame1);
-        keyFrames.add(keyFrame2);
-        keyFrames.add(keyFrame3);
-        keyFrames.add(keyFrame4);
-        keyFrames.add(keyFrame5);
-        keyFrames.add(keyFrame6);
-        keyFrames.add(keyFrame7);
-
-        timeline.statusProperty().addListener(new ChangeListener<Status>() {
-            @Override
-            public void changed(ObservableValue<? extends Status> observable, Status oldValue, Status newValue) {
-                if (newValue == Status.STOPPED) {// clean up when animation stopped
-                    animationPane.getChildren().remove(node);
-                }
-            }
-        });
-    }
-
-    private double getAnimationPaneWidth() {
-        return animationPane.getWidth();
-    }
-
-}
->>>>>>> fb8380ab
+}